--- conflicted
+++ resolved
@@ -2,13 +2,10 @@
 Tests for main views module.
 """
 
-<<<<<<< HEAD
 from __future__ import print_function
 
 import pytest
 
-=======
->>>>>>> c96246d1
 from django.core.urlresolvers import reverse
 
 
