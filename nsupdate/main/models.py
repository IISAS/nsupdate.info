from django.db import models
from django.contrib.auth.models import User
from django.core.exceptions import ValidationError
from django.core.validators import RegexValidator
from django.conf import settings

import re


class BlacklistedDomain(models.Model):
    domain = models.CharField(max_length=256, unique=True, help_text='Blacklisted domain. Evaluated as regex (search).')

    last_update = models.DateTimeField(auto_now=True)
    created = models.DateTimeField(auto_now_add=True)
    created_by = models.ForeignKey(User, blank=True, null=True)

    def __unicode__(self):
        return u"%s" % (self.domain, )


def domain_blacklist_validator(value):
    for bd in BlacklistedDomain.objects.all():
        print bd.domain
        if re.search(bd.domain, value):
            raise ValidationError(u'This domain is not allowed')


class Domain(models.Model):
    domain = models.CharField(max_length=256, unique=True)

    last_update = models.DateTimeField(auto_now=True)
    created = models.DateTimeField(auto_now_add=True)
    created_by = models.ForeignKey(User)

    def __unicode__(self):
        return u"%s" % (self.domain, )


class Host(models.Model):
<<<<<<< HEAD
    """TODO: hash update_secret on save (if not already hashed)"""
=======
    #fqdn = models.CharField(max_length=256, unique=True, verbose_name="Fully qualified domain name")
>>>>>>> d9359799
    subdomain = models.CharField(max_length=256, validators=[
        RegexValidator(
            regex=r'^(([a-z0-9][a-z0-9\-]*[a-z0-9])|[a-z0-9])$',
            message='Invalid subdomain: only letters, digits and dashes are allowed'
        ),
        domain_blacklist_validator])
    domain = models.ForeignKey(Domain)
<<<<<<< HEAD
    update_secret = models.CharField(max_length=256)
    comment = models.CharField(
        max_length=256, default='', blank=True, null=True)
=======
    update_secret = models.CharField(max_length=256)  # gets hashed on save
    comment = models.CharField(max_length=256, default='', blank=True, null=True)
>>>>>>> d9359799

    last_update = models.DateTimeField(auto_now=True)
    created = models.DateTimeField(auto_now_add=True)
    created_by = models.ForeignKey(settings.AUTH_USER_MODEL, related_name='hosts')

    def __unicode__(self):
        return u"%s.%s - %s" % (
            self.subdomain, self.domain.domain, self.comment)

    class Meta:
<<<<<<< HEAD
        unique_together = (('subdomain', 'domain'),)

=======
        unique_together = (('subdomain', 'domain'),)
>>>>>>> d9359799
<|MERGE_RESOLUTION|>--- conflicted
+++ resolved
@@ -37,11 +37,7 @@
 
 
 class Host(models.Model):
-<<<<<<< HEAD
     """TODO: hash update_secret on save (if not already hashed)"""
-=======
-    #fqdn = models.CharField(max_length=256, unique=True, verbose_name="Fully qualified domain name")
->>>>>>> d9359799
     subdomain = models.CharField(max_length=256, validators=[
         RegexValidator(
             regex=r'^(([a-z0-9][a-z0-9\-]*[a-z0-9])|[a-z0-9])$',
@@ -49,27 +45,18 @@
         ),
         domain_blacklist_validator])
     domain = models.ForeignKey(Domain)
-<<<<<<< HEAD
-    update_secret = models.CharField(max_length=256)
+    update_secret = models.CharField(max_length=256)  # gets hashed on save
     comment = models.CharField(
         max_length=256, default='', blank=True, null=True)
-=======
-    update_secret = models.CharField(max_length=256)  # gets hashed on save
-    comment = models.CharField(max_length=256, default='', blank=True, null=True)
->>>>>>> d9359799
 
     last_update = models.DateTimeField(auto_now=True)
     created = models.DateTimeField(auto_now_add=True)
-    created_by = models.ForeignKey(settings.AUTH_USER_MODEL, related_name='hosts')
+    created_by = models.ForeignKey(
+        settings.AUTH_USER_MODEL, related_name='hosts')
 
     def __unicode__(self):
         return u"%s.%s - %s" % (
             self.subdomain, self.domain.domain, self.comment)
 
     class Meta:
-<<<<<<< HEAD
-        unique_together = (('subdomain', 'domain'),)
-
-=======
-        unique_together = (('subdomain', 'domain'),)
->>>>>>> d9359799
+        unique_together = (('subdomain', 'domain'),)