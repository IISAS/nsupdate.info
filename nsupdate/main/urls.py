--- conflicted
+++ resolved
@@ -1,23 +1,14 @@
 from django.conf.urls import patterns, url
-<<<<<<< HEAD
 from main.views import (
-    HomeView, OverviewView, HostView, DeleteHostView, AboutView)
+    HomeView, OverviewView, HostView, DeleteHostView, AboutView, HelpView)
 from api.views import (
     MyIpView, DetectIpView, NicUpdateView, AuthorizedNicUpdateView)
-=======
-from main.views import HomeView, OverviewView, HostView, DeleteHostView, AboutView, HelpView
-from api.views import MyIpView, DetectIpView, NicUpdateView, AuthorizedNicUpdateView
->>>>>>> 762f9e28
-
 
 urlpatterns = patterns(
     '',
     url(r'^$', HomeView.as_view(), name="home"),
     url(r'^about/$', AboutView.as_view(), name="about"),
-<<<<<<< HEAD
-=======
     url(r'^help/$', HelpView.as_view(), name="help"),
->>>>>>> 762f9e28
     url(r'^overview/$', OverviewView.as_view(), name='overview'),
     url(r'^host/(?P<pk>\d+)/$', HostView.as_view(), name='host_view'),
     url(r'^host/(?P<pk>\d+)/delete/$',
