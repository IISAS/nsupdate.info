--- conflicted
+++ resolved
@@ -1,16 +1,6 @@
 from django.conf.urls import patterns, include, url
-<<<<<<< HEAD
-from main.views import (
-    HomeView, OverviewView, HostView, DeleteHostView,
-)
-from api.views import (
-    MyIpView, DetectIpView, NicUpdateView
-)
-=======
 from main.views import HomeView, OverviewView, HostView, DeleteHostView
-from api.views import MyIpView, UpdateIpView, NicUpdateView
->>>>>>> 726a5696
-
+from api.views import MyIpView, DetectIpView, NicUpdateView
 
 urlpatterns = patterns(
     '',
