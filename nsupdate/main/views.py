--- conflicted
+++ resolved
@@ -38,7 +38,6 @@
         context = super(UserProfileView, self).get_context_data(*args, **kwargs)
         context['nav_user_profile'] = True
         return context
-<<<<<<< HEAD
 
 
 class PasswordChangeView(TemplateView):
@@ -47,6 +46,4 @@
     def get_context_data(self, *args, **kwargs):
         context = super(PasswordChangeView, self).get_context_data(*args, **kwargs)
         context['nav_change_password'] = True
-        return context
-=======
->>>>>>> fdf6b2c9
+        return context