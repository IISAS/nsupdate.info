# -*- coding: utf-8 -*-
from django.views.generic import TemplateView
from django.http import HttpResponse
from django.conf import settings
import json


class HomeView(TemplateView):
    template_name = "base.html"

    def get_context_data(self, *args, **kwargs):
        context = super(HomeView, self).get_context_data(*args, **kwargs)
        context['nav_home'] = True
        return context


<<<<<<< HEAD
=======
class PasswordChangeView(TemplateView):
    template_name = "registration/password_change.html"

    def get_context_data(self, *args, **kwargs):
        context = super(PasswordChangeView, self).get_context_data(*args, **kwargs)
        context['nav_change_password'] = True
        return context


>>>>>>> 8f9bd085
class OverviewView(TemplateView):
    template_name = "main/overview.html"

    def get_context_data(self, *args, **kwargs):
        context = super(OverviewView, self).get_context_data(*args, **kwargs)
        context['nav_overview'] = True
        context['ipv4'] = settings.WWW_IPV4_HOST
        context['ipv6'] = settings.WWW_IPV6_HOST
        return context


def MyIpView(request):
<<<<<<< HEAD
    return HttpResponse(
        json.dumps({'ip': request.META['REMOTE_ADDR']}),
        content_type="application/json")
=======
    return HttpResponse(json.dumps({'ip':request.META['REMOTE_ADDR']}), content_type="application/json")


class UserProfileView(TemplateView):
    template_name = "main/user_profile.html"

    def get_context_data(self, *args, **kwargs):
        context = super(UserProfileView, self).get_context_data(*args, **kwargs)
        context['nav_user_profile'] = True
        return context
>>>>>>> 8f9bd085
<|MERGE_RESOLUTION|>--- conflicted
+++ resolved
@@ -14,8 +14,6 @@
         return context
 
 
-<<<<<<< HEAD
-=======
 class PasswordChangeView(TemplateView):
     template_name = "registration/password_change.html"
 
@@ -25,7 +23,6 @@
         return context
 
 
->>>>>>> 8f9bd085
 class OverviewView(TemplateView):
     template_name = "main/overview.html"
 
@@ -38,12 +35,9 @@
 
 
 def MyIpView(request):
-<<<<<<< HEAD
     return HttpResponse(
         json.dumps({'ip': request.META['REMOTE_ADDR']}),
         content_type="application/json")
-=======
-    return HttpResponse(json.dumps({'ip':request.META['REMOTE_ADDR']}), content_type="application/json")
 
 
 class UserProfileView(TemplateView):
@@ -53,4 +47,3 @@
         context = super(UserProfileView, self).get_context_data(*args, **kwargs)
         context['nav_user_profile'] = True
         return context
->>>>>>> 8f9bd085
