# -*- coding: utf-8 -*-
from django.views.generic import TemplateView, CreateView
from django.views.generic.edit import UpdateView, DeleteView
from django.http import HttpResponseRedirect
from django.contrib.auth.decorators import login_required
from django.contrib import messages
from django.contrib.auth.hashers import make_password
from django.utils.decorators import method_decorator
from django.core.urlresolvers import reverse
from django.core.exceptions import PermissionDenied
import dns.inet

from main.forms import HostForm
from main.models import Host


class HomeView(TemplateView):
    template_name = "main/home.html"

    def get_context_data(self, *args, **kwargs):
        context = super(HomeView, self).get_context_data(*args, **kwargs)
        context['nav_home'] = True

        s = self.request.session
        ipaddr = self.request.META['REMOTE_ADDR']
        af = dns.inet.af_for_address(ipaddr)
        key = 'ipv4' if af == dns.inet.AF_INET else 'ipv6'
        s[key] = ipaddr
        s.save()

        return context


class OverviewView(CreateView):
    model = Host
    template_name = "main/overview.html"
    form_class = HostForm

    @method_decorator(login_required)
    def dispatch(self, *args, **kwargs):
        return super(OverviewView, self).dispatch(*args, **kwargs)

    def get_success_url(self):
        return reverse('overview')

    def form_valid(self, form):
        self.object = form.save(commit=False)
        self.object.created_by = self.request.user
<<<<<<< HEAD
        self.object.update_secret = make_password(
            self.object.update_secret,
            hasher='sha1'
        )
=======
        # see comment in HostView about the quick hasher:
        self.object.update_secret = make_password(self.object.update_secret, hasher='sha1')
>>>>>>> d9359799
        self.object.save()
        messages.add_message(self.request, messages.SUCCESS, 'Host added.')
        return HttpResponseRedirect(self.get_success_url())

    def get_context_data(self, *args, **kwargs):
        context = super(OverviewView, self).get_context_data(*args, **kwargs)
        context['nav_overview'] = True
        context['hosts'] = Host.objects.filter(created_by=self.request.user)
        return context


class HostView(UpdateView):
    model = Host
    template_name = "main/host.html"
    form_class = HostForm

    @method_decorator(login_required)
    def dispatch(self, *args, **kwargs):
        return super(HostView, self).dispatch(*args, **kwargs)

    def get_success_url(self):
        return reverse('overview')

    def form_valid(self, form):
        self.object = form.save(commit=False)
        self.object.created_by = self.request.user
<<<<<<< HEAD
        self.object.update_secret = make_password(
            self.object.update_secret,
            hasher='sha1'
        )
=======
        # note: we use a quick hasher for the update_secret as expensive
        # more modern hashes might put too much load on the servers. also
        # many update clients might use http without ssl, so it is not too
        # secure anyway.
        self.object.update_secret = make_password(self.object.update_secret, hasher='sha1')
>>>>>>> d9359799
        self.object.save()
        messages.add_message(self.request, messages.SUCCESS, 'Host updated.')
        return HttpResponseRedirect(self.get_success_url())

    def get_object(self, *args, **kwargs):
        obj = super(HostView, self).get_object(*args, **kwargs)
        if obj.created_by != self.request.user:
            raise PermissionDenied()  # or Http404
        return obj

    def get_context_data(self, *args, **kwargs):
        context = super(HostView, self).get_context_data(*args, **kwargs)
        context['nav_overview'] = True
        context['hosts'] = Host.objects.filter(created_by=self.request.user)
        return context


class DeleteHostView(DeleteView):
    model = Host
    template_name = "main/delete_host.html"
    form_class = HostForm

    @method_decorator(login_required)
    def dispatch(self, *args, **kwargs):
        return super(DeleteHostView, self).dispatch(*args, **kwargs)

    def get_object(self, *args, **kwargs):
        obj = super(DeleteHostView, self).get_object(*args, **kwargs)
        if obj.created_by != self.request.user:
            raise PermissionDenied()  # or Http404
        return obj

    def get_success_url(self):
        return reverse('overview')

    def get_context_data(self, *args, **kwargs):
        context = super(DeleteHostView, self).get_context_data(*args, **kwargs)
        context['nav_overview'] = True
        context['hosts'] = Host.objects.filter(created_by=self.request.user)
        return context<|MERGE_RESOLUTION|>--- conflicted
+++ resolved
@@ -46,15 +46,11 @@
     def form_valid(self, form):
         self.object = form.save(commit=False)
         self.object.created_by = self.request.user
-<<<<<<< HEAD
+        # see comment in HostView about the quick hasher:
         self.object.update_secret = make_password(
             self.object.update_secret,
             hasher='sha1'
         )
-=======
-        # see comment in HostView about the quick hasher:
-        self.object.update_secret = make_password(self.object.update_secret, hasher='sha1')
->>>>>>> d9359799
         self.object.save()
         messages.add_message(self.request, messages.SUCCESS, 'Host added.')
         return HttpResponseRedirect(self.get_success_url())
@@ -81,18 +77,14 @@
     def form_valid(self, form):
         self.object = form.save(commit=False)
         self.object.created_by = self.request.user
-<<<<<<< HEAD
+        # note: we use a quick hasher for the update_secret as expensive
+        # more modern hashes might put too much load on the servers. also
+        # many update clients might use http without ssl, so it is not too
+        # secure anyway.
         self.object.update_secret = make_password(
             self.object.update_secret,
             hasher='sha1'
         )
-=======
-        # note: we use a quick hasher for the update_secret as expensive
-        # more modern hashes might put too much load on the servers. also
-        # many update clients might use http without ssl, so it is not too
-        # secure anyway.
-        self.object.update_secret = make_password(self.object.update_secret, hasher='sha1')
->>>>>>> d9359799
         self.object.save()
         messages.add_message(self.request, messages.SUCCESS, 'Host updated.')
         return HttpResponseRedirect(self.get_success_url())
