{% load static from staticfiles %}
<!DOCTYPE html>
<html lang="en">
    <head>
        <meta charset="utf-8">
        <meta name="viewport" content="width=device-width, initial-scale=1.0">
        <meta name="description" content="">
        <meta name="author" content="nsupdate.info team">

        <title>{% block title %}nsupdate.info{% endblock %}</title>

        <link href="//netdna.bootstrapcdn.com/bootstrap/3.0.0/css/bootstrap.min.css" rel="stylesheet">
        <link href="//netdna.bootstrapcdn.com/font-awesome/3.2.1/css/font-awesome.css" rel="stylesheet">
        <link href="{% static 'css/nsupdate.css' %}" rel="stylesheet">
        <link rel="icon" type="image/png" href="{% static 'favicon.png' %}" />
        <script src="//ajax.googleapis.com/ajax/libs/jquery/1.10.2/jquery.min.js"></script>
    </head>

    <body>
        <div class="navbar navbar-inverse navbar-fixed-top">
            <div class="container">
                <div class="navbar-header">
                    <button type="button" class="navbar-toggle" data-toggle="collapse" data-target=".navbar-collapse">
                        <span class="icon-bar"></span>
                        <span class="icon-bar"></span>
                        <span class="icon-bar"></span>
                    </button>
                    <a class="navbar-brand" href="{% url 'home' %}"><span style="color: #00ba00">⬥</span> nsupdate.info</a>
                </div>
                <div class="collapse navbar-collapse">
                    <ul class="nav navbar-nav">
<<<<<<< HEAD
                        <li{% if nav_home %} class="active"{% endif %}>
                            <a href="{% url 'home' %}">Home</a>
                        </li>
                        <li{% if nav_overview %} class="active"{% endif %}>
                            <a href="{% url 'overview' %}">Overview</a>
                        </li>
                        <li{% if nav_about %} class="active"{% endif %}>
                            <a href="{% url 'about' %}">About</a>
                        </li>
=======
                        <li{% if nav_home %} class="active"{% endif %}><a href="{% url 'home' %}">Home</a></li>
                        <li{% if nav_about %} class="active"{% endif %}><a href="{% url 'about' %}">About</a></li>
                        <li{% if nav_help %} class="active"{% endif %}><a href="{% url 'help' %}">Help</a></li>
                        <li{% if nav_overview %} class="active"{% endif %}><a href="{% url 'overview' %}">Overview</a></li>
>>>>>>> 762f9e28
                    </ul>
                    <ul class="nav navbar-nav pull-right">
                        {% if not request.user.is_authenticated %}
                            <li{% if nav_register %} class="active"{% endif %}><a href="{% url 'registration_register' %}">Register</a></li>
                            <li{% if nav_login %} class="active"{% endif %}><a href="{% url 'auth_login' %}">Login</a></li>
                        {% else %}
                            <li class="dropdown">
                                <a href="#" class="dropdown-toggle" data-toggle="dropdown">{{ request.user.username }} <b class="caret"></b></a>
                                <ul class="dropdown-menu">
                                    <li><a href="{% url 'account_profile' %}">Profile</a></li>
                                    <li><a href="{% url 'password_change' %}">Change password</a></li>
                                    {% if request.user.is_staff %}
                                        <li><a href="/admin/">Admin</a></li>
                                    {% endif %}
                                    <li><a href="{% url 'auth_logout' %}">Logout</a></li>
                                </ul>
                            </li>
                        {% endif %}
                    </ul>
                </div>
            </div>
        </div>
        <div class="container content wrap">
            <div class="row">
                <div class="col-lg-12">
                    <div id="message_box">
                        {% if messages %}
                            {% for message in messages %}
                                <div class="alert alert-{{ message.tags }}">
                                    <button type="button" class="close" data-dismiss="alert">&times;</button>
                                    {{ message }}
                                </div>
                            {% endfor %}
                        {% endif %}
                    </div>
                </div>
            </div>
            {% block content %}
                Here goes the content.
            {% endblock %}
        </div>

        <div class="footer">
            <div class="container">
            <p class="text-muted credit">
                Sourcecode available at <a href="https://github.com/asmaps/nsupdate.info">GitHub</a>
                -
                developed by <a href="https://github.com/asmaps/">Arne Schauf</a>, 
                <a href="https://github.com/Samuirai/">Fabian Faessler</a>, 
                <a href="https://github.com/ThomasWaldmann/">Thomas Waldmann</a>
                during the <a href="http://djangodash.com/teams/c4/nsupdateinfo/">Django Dash 2013</a>.
            </p>
            </div>
        </div>

            <div style="display: none">
                <img src="//{{ WWW_IPV4_HOST }}/detectip/{{ request.session.session_key }}/" />
                <img src="//{{ WWW_IPV6_HOST }}/detectip/{{ request.session.session_key }}/" />
            </div>

        <script src="//netdna.bootstrapcdn.com/bootstrap/3.0.0/js/bootstrap.min.js"></script>
        {% if ENABLE_PIWIK_PRODUCTION %}
            <!-- Piwik -->
            <script type="text/javascript">
              var _paq = _paq || [];
              _paq.push(["setDocumentTitle", document.domain + "/" + document.title]);
              _paq.push(["setCookieDomain", "*.nsupdate.info"]);
              _paq.push(["setDomains", ["*.nsupdate.info"]]);
              _paq.push(["trackPageView"]);
              _paq.push(["enableLinkTracking"]);

              (function() {
                var u=(("https:" == document.location.protocol) ? "https" : "http") + "://piwik.thelabmill.de/";
                _paq.push(["setTrackerUrl", u+"piwik.php"]);
                _paq.push(["setSiteId", "11"]);
                var d=document, g=d.createElement("script"), s=d.getElementsByTagName("script")[0]; g.type="text/javascript";
                g.defer=true; g.async=true; g.src=u+"piwik.js"; s.parentNode.insertBefore(g,s);
              })();
            </script>
            <!-- End Piwik Code -->
        {% endif %}
    </body>
</html><|MERGE_RESOLUTION|>--- conflicted
+++ resolved
@@ -29,7 +29,6 @@
                 </div>
                 <div class="collapse navbar-collapse">
                     <ul class="nav navbar-nav">
-<<<<<<< HEAD
                         <li{% if nav_home %} class="active"{% endif %}>
                             <a href="{% url 'home' %}">Home</a>
                         </li>
@@ -39,12 +38,9 @@
                         <li{% if nav_about %} class="active"{% endif %}>
                             <a href="{% url 'about' %}">About</a>
                         </li>
-=======
-                        <li{% if nav_home %} class="active"{% endif %}><a href="{% url 'home' %}">Home</a></li>
-                        <li{% if nav_about %} class="active"{% endif %}><a href="{% url 'about' %}">About</a></li>
-                        <li{% if nav_help %} class="active"{% endif %}><a href="{% url 'help' %}">Help</a></li>
-                        <li{% if nav_overview %} class="active"{% endif %}><a href="{% url 'overview' %}">Overview</a></li>
->>>>>>> 762f9e28
+                        <li{% if nav_help %} class="active"{% endif %}>
+                            <a href="{% url 'help' %}">Help</a>
+                        </li>
                     </ul>
                     <ul class="nav navbar-nav pull-right">
                         {% if not request.user.is_authenticated %}
