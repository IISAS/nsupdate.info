{% load static from staticfiles %}
<!DOCTYPE html>
<html lang="en">
    <head>
        <meta charset="utf-8">
        <meta name="viewport" content="width=device-width, initial-scale=1.0">
        <meta name="description" content="">
        <meta name="author" content="nsupdate.info team">

        <title>{% block title %}nsupdate.info{% endblock %}</title>

        <link href="//netdna.bootstrapcdn.com/bootstrap/3.0.0/css/bootstrap.min.css" rel="stylesheet">
        <link href="//netdna.bootstrapcdn.com/twitter-bootstrap/2.3.2/css/bootstrap-combined.no-icons.min.css" rel="stylesheet">
        <link href="//netdna.bootstrapcdn.com/font-awesome/3.2.1/css/font-awesome.css" rel="stylesheet">
        <link href="{% static 'css/nsupdate.css' %}" rel="stylesheet">
        <link rel="icon" type="image/png" href="{% static 'favicon.png' %}" />
        <script src="//ajax.googleapis.com/ajax/libs/jquery/1.10.2/jquery.min.js"></script>
    </head>

    <body>
        <div class="navbar navbar-inverse navbar-fixed-top">
            <div class="container">
                <div class="navbar-header">
                    <button type="button" class="navbar-toggle" data-toggle="collapse" data-target=".navbar-collapse">
                        <span class="icon-bar"></span>
                        <span class="icon-bar"></span>
                        <span class="icon-bar"></span>
                    </button>
                    <a class="navbar-brand" href="{% url 'home' %}">nsupdate.info</a>
                </div>
                <div class="collapse navbar-collapse">
                    <ul class="nav navbar-nav">
                        <li{% if nav_home %} class="active"{% endif %}><a href="{% url 'home' %}">Home</a></li>
                        <li{% if nav_overview %} class="active"{% endif %}><a href="{% url 'overview' %}">Overview</a></li>
                    </ul>
                    <ul class="nav navbar-nav pull-right">
                        {% if not request.user.is_authenticated %}
                            <li{% if nav_login %} class="active"{% endif %}><a href="{% url 'auth_login' %}">Login</a></li>
                        {% else %}
                            <li class="dropdown">
                                <a href="#" class="dropdown-toggle" data-toggle="dropdown">{{ request.user.username }} <b class="caret"></b></a>
                                <ul class="dropdown-menu">
                                    <li><a href="{% url 'account_profile' %}">Profile</a></li>
                                    <li><a href="{% url 'password_change' %}">Change password</a></li>
                                    <li><a href="{% url 'auth_logout' %}">Logout</a></li>
                                </ul>
                            </li>
                        {% endif %}
                    </ul>
                </div>
            </div>
        </div>
<<<<<<< HEAD
 
        <div class="container content wrap">
=======

        <div class="container content">
            <div id="message_box">
                {% if messages %}
                    {% for message in messages %}
                        <div class="alert alert-{{ message.tags }}">
                            <button type="button" class="close" data-dismiss="alert">&times;</button>
                            {{ message }}
                        </div>
                    {% endfor %}
                {% endif %}
            </div>
>>>>>>> 202de726
            {% block content %}
                <div class="row" style="background-color: #DDDDDD">
                    <div class="col-sm-4" style="text-align: center">
                        <h1><i class="icon-globe icon-4x"></i></h1>
                        <h3>World wide web</h3>
                        <p>
                            nsupdate.info is an <a href="https://github.com/asmaps/nsupdate.info">open-source</a> DynDNS service with IPv4 and IPv6 support.
                        </p>
                    </div>
                    <div class="col-sm-4" style="text-align: center">
                        <h1><i class="icon-cogs icon-4x"></i></h1>
                        <h3>Awesomeness</h3>
                        <p>
                            Powered by python, the magical pony django and a stupid three columned icon landing page.
                        </p>
                    </div>
                    <div class="col-sm-4" style="text-align: center">
                        <h1><i class="icon-trophy icon-4x"></i></h1>
                        <h3>Lies</h3>
                        <p>
                            nsupdate.info is winner of the <a href="http://djangodash.com">Django-Dash</a> 2013 with the highest score in the history of the competition.
                        </p>
                    </div>
                </div>
                <hr>
                <div class="row">
                      <div class="container">                        
                        {% if session.ipv4 and session.ipv6 %}
                            <p>We think this are your IPs:</p>
                        {% elif session.ipv4 or session.ipv6 %}
                            <p>We think this is your IP:</p>
                        {% endif %}

                        {% if session.ipv4 %}
                            <h1>{{session.ipv4}}</h1>
                        {% elif session.ipv6 %}
                            <h1>{{session.ipv6}}</h1>
                        {% else %}
                            <h1>HeyHo!</h1>
                        {% endif %}
                    </div>
                </div>

            {% endblock %}
        </div>

        <div class="footer">
            <div class="container">
            <p class="text-muted credit">
                Sourcecode available at <a href="https://github.com/asmaps/nsupdate.info">GitHub</a>
                -
                Developed by <a href="https://github.com/asmaps/">Arne Schauf</a>, 
                <a href="https://github.com/Samuirai/">Fabian Faessler</a>, 
                <a href="https://github.com/ThomasWaldmann/">Thomas Waldmann</a>
                during the <a href="http://djangodash.com/teams/c4/nsupdateinfo/">Django Dash 2013</a>
            </p>
            </div>
        </div>

        <script src="//netdna.bootstrapcdn.com/bootstrap/3.0.0/js/bootstrap.min.js"></script>
    </body>
</html><|MERGE_RESOLUTION|>--- conflicted
+++ resolved
@@ -50,12 +50,7 @@
                 </div>
             </div>
         </div>
-<<<<<<< HEAD
- 
         <div class="container content wrap">
-=======
-
-        <div class="container content">
             <div id="message_box">
                 {% if messages %}
                     {% for message in messages %}
@@ -66,7 +61,6 @@
                     {% endfor %}
                 {% endif %}
             </div>
->>>>>>> 202de726
             {% block content %}
                 <div class="row" style="background-color: #DDDDDD">
                     <div class="col-sm-4" style="text-align: center">
